--- conflicted
+++ resolved
@@ -9,11 +9,7 @@
 use reth_interfaces::provider::ProviderError;
 use reth_primitives::{
     stage::{EntitiesCheckpoint, StageCheckpoint, StageId},
-<<<<<<< HEAD
     PruneCheckpoint, PruneModes, PruneSegment,
-=======
-    PruneCheckpoint, PruneMode, PruneSegment, TransactionSignedNoHash, TxNumber, B256,
->>>>>>> e86b80a0
 };
 use reth_provider::{
     BlockReader, DatabaseProviderRW, PruneCheckpointReader, PruneCheckpointWriter,
