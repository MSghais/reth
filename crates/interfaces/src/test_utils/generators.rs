--- conflicted
+++ resolved
@@ -328,17 +328,11 @@
 }
 
 /// Generate random receipt for transaction
-<<<<<<< HEAD
-pub fn random_receipt(transaction: &TransactionSigned, logs_count: Option<u8>) -> Receipt {
-    let mut rng = rand::thread_rng();
-
-=======
 pub fn random_receipt<R: Rng>(
     rng: &mut R,
     transaction: &TransactionSigned,
     logs_count: Option<u8>,
 ) -> Receipt {
->>>>>>> b7c97776
     let success = rng.gen::<bool>();
     let logs_count = logs_count.unwrap_or_else(|| rng.gen::<u8>());
     Receipt {
@@ -346,11 +340,7 @@
         success,
         cumulative_gas_used: rng.gen_range(0..=transaction.gas_limit()),
         logs: if success {
-<<<<<<< HEAD
-            (0..logs_count).map(|_| random_log(None, None)).collect()
-=======
             (0..logs_count).map(|_| random_log(rng, None, None)).collect()
->>>>>>> b7c97776
         } else {
             vec![]
         },
@@ -358,12 +348,7 @@
 }
 
 /// Generate random log
-<<<<<<< HEAD
-pub fn random_log(address: Option<Address>, topics_count: Option<u8>) -> Log {
-    let mut rng = rand::thread_rng();
-=======
 pub fn random_log<R: Rng>(rng: &mut R, address: Option<Address>, topics_count: Option<u8>) -> Log {
->>>>>>> b7c97776
     let data_byte_count = rng.gen::<u8>();
     let topics_count = topics_count.unwrap_or_else(|| rng.gen::<u8>());
     Log {
