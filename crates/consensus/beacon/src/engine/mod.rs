--- conflicted
+++ resolved
@@ -1483,52 +1483,6 @@
         chain_spec: Arc<ChainSpec>,
         pipeline_exec_outputs: VecDeque<Result<ExecOutput, StageError>>,
         executor_results: Vec<PostState>,
-<<<<<<< HEAD
-        max_block: Option<BlockNumber>,
-    ) -> (TestBeaconConsensusEngine, TestEnv<Arc<Env<WriteMap>>>) {
-        reth_tracing::init_test_tracing();
-        let db = create_test_rw_db();
-        let consensus = TestConsensus::default();
-        let payload_builder = spawn_test_payload_service();
-
-        let executor_factory = TestExecutorFactory::new(chain_spec.clone());
-        executor_factory.extend(executor_results);
-
-        // Setup pipeline
-        let (tip_tx, tip_rx) = watch::channel(H256::default());
-        let mut pipeline_builder = Pipeline::builder()
-            .add_stages(TestStages::new(pipeline_exec_outputs, Default::default()))
-            .with_tip_sender(tip_tx);
-        if let Some(max_block) = max_block {
-            pipeline_builder = pipeline_builder.with_max_block(max_block);
-        }
-        let pipeline = pipeline_builder.build(db.clone(), chain_spec.clone());
-
-        // Setup blockchain tree
-        let externals =
-            TreeExternals::new(db.clone(), consensus, executor_factory, chain_spec.clone());
-        let config = BlockchainTreeConfig::new(1, 2, 3, 2);
-        let (canon_state_notification_sender, _) = tokio::sync::broadcast::channel(3);
-        let tree = ShareableBlockchainTree::new(
-            BlockchainTree::new(externals, canon_state_notification_sender, config)
-                .expect("failed to create tree"),
-        );
-        let factory = ProviderFactory::new(db.clone(), chain_spec.clone());
-        let latest = chain_spec.genesis_header().seal_slow();
-        let blockchain_provider = BlockchainProvider::with_latest(factory, tree, latest);
-        let (engine, handle) = BeaconConsensusEngine::new(
-            NoopFullBlockClient::default(),
-            pipeline,
-            blockchain_provider,
-            Box::<TokioTaskExecutor>::default(),
-            Box::<NoopSyncStateUpdater>::default(),
-            max_block,
-            false,
-            payload_builder,
-            None,
-        )
-        .expect("failed to create consensus engine");
-=======
         pipeline_run_threshold: Option<u64>,
         max_block: Option<BlockNumber>,
     }
@@ -1617,7 +1571,7 @@
                 blockchain_provider,
                 Box::<TokioTaskExecutor>::default(),
                 Box::<NoopSyncStateUpdater>::default(),
-                None,
+                self.max_block,
                 false,
                 payload_builder,
                 None,
@@ -1625,10 +1579,7 @@
             )
             .expect("failed to create consensus engine");
 
-            if let Some(max_block) = self.max_block {
-                engine.sync.set_max_block(max_block)
-            }
->>>>>>> 35b005ea
+            engine.sync.set_max_block(self.max_block);
 
             (engine, TestEnv::new(db, tip_rx, handle))
         }
@@ -1655,14 +1606,6 @@
                 .paris_activated()
                 .build(),
         );
-<<<<<<< HEAD
-        let (consensus_engine, env) = setup_consensus_engine(
-            chain_spec.clone(),
-            VecDeque::from([Err(StageError::ChannelClosed)]),
-            Vec::default(),
-            Some(1),
-        );
-=======
 
         let (consensus_engine, env) = TestConsensusEngineBuilder::new(chain_spec.clone())
             .with_pipeline_exec_outputs(VecDeque::from([Err(StageError::ChannelClosed)]))
@@ -1670,7 +1613,6 @@
             .with_max_block(1)
             .build();
 
->>>>>>> 35b005ea
         let res = spawn_consensus_engine(consensus_engine);
 
         let _ = env
@@ -1695,14 +1637,6 @@
                 .paris_activated()
                 .build(),
         );
-<<<<<<< HEAD
-        let (consensus_engine, env) = setup_consensus_engine(
-            chain_spec.clone(),
-            VecDeque::from([Err(StageError::ChannelClosed)]),
-            Vec::default(),
-            Some(1),
-        );
-=======
 
         let (consensus_engine, env) = TestConsensusEngineBuilder::new(chain_spec.clone())
             .with_pipeline_exec_outputs(VecDeque::from([Err(StageError::ChannelClosed)]))
@@ -1710,7 +1644,6 @@
             .with_max_block(1)
             .build();
 
->>>>>>> 35b005ea
         let mut rx = spawn_consensus_engine(consensus_engine);
 
         // consensus engine is idle
@@ -1746,28 +1679,16 @@
                 .paris_activated()
                 .build(),
         );
-<<<<<<< HEAD
-        let (consensus_engine, env) = setup_consensus_engine(
-            chain_spec.clone(),
-            VecDeque::from([
-                Ok(ExecOutput { checkpoint: StageCheckpoint::new(1) }),
-                Err(StageError::ChannelClosed),
-            ]),
-            Vec::default(),
-            Some(2),
-        );
-=======
 
         let (consensus_engine, env) = TestConsensusEngineBuilder::new(chain_spec.clone())
             .with_pipeline_exec_outputs(VecDeque::from([
-                Ok(ExecOutput { checkpoint: StageCheckpoint::new(1), done: true }),
+                Ok(ExecOutput { checkpoint: StageCheckpoint::new(1) }),
                 Err(StageError::ChannelClosed),
             ]))
             .disable_blockchain_tree_sync()
             .with_max_block(2)
             .build();
 
->>>>>>> 35b005ea
         let rx = spawn_consensus_engine(consensus_engine);
 
         let _ = env
@@ -1795,25 +1716,15 @@
                 .paris_activated()
                 .build(),
         );
-<<<<<<< HEAD
-        let (consensus_engine, env) = setup_consensus_engine(
-            chain_spec.clone(),
-            VecDeque::from([Ok(ExecOutput { checkpoint: StageCheckpoint::new(max_block) })]),
-            Vec::default(),
-            Some(max_block),
-        );
-=======
 
         let (consensus_engine, env) = TestConsensusEngineBuilder::new(chain_spec.clone())
             .with_pipeline_exec_outputs(VecDeque::from([Ok(ExecOutput {
                 checkpoint: StageCheckpoint::new(max_block),
-                done: true,
             })]))
             .with_max_block(max_block)
             .disable_blockchain_tree_sync()
             .build();
 
->>>>>>> 35b005ea
         let rx = spawn_consensus_engine(consensus_engine);
 
         let _ = env
@@ -1851,22 +1762,12 @@
                     .paris_activated()
                     .build(),
             );
-<<<<<<< HEAD
-            let (consensus_engine, env) = setup_consensus_engine(
-                chain_spec.clone(),
-                VecDeque::from([Ok(ExecOutput { checkpoint: StageCheckpoint::new(0) })]),
-                Vec::default(),
-                None,
-            );
-=======
 
             let (consensus_engine, env) = TestConsensusEngineBuilder::new(chain_spec.clone())
                 .with_pipeline_exec_outputs(VecDeque::from([Ok(ExecOutput {
                     checkpoint: StageCheckpoint::new(0),
-                    done: true,
                 })]))
                 .build();
->>>>>>> 35b005ea
 
             let mut engine_rx = spawn_consensus_engine(consensus_engine);
 
@@ -1890,22 +1791,12 @@
                     .paris_activated()
                     .build(),
             );
-<<<<<<< HEAD
-            let (consensus_engine, env) = setup_consensus_engine(
-                chain_spec.clone(),
-                VecDeque::from([Ok(ExecOutput { checkpoint: StageCheckpoint::new(0) })]),
-                Vec::default(),
-                None,
-            );
-=======
 
             let (consensus_engine, env) = TestConsensusEngineBuilder::new(chain_spec.clone())
                 .with_pipeline_exec_outputs(VecDeque::from([Ok(ExecOutput {
                     checkpoint: StageCheckpoint::new(0),
-                    done: true,
                 })]))
                 .build();
->>>>>>> 35b005ea
 
             let genesis = random_block(0, None, None, Some(0));
             let block1 = random_block(1, Some(genesis.hash), None, Some(0));
@@ -1946,28 +1837,17 @@
                     .paris_activated()
                     .build(),
             );
-<<<<<<< HEAD
-            let (mut consensus_engine, env) = setup_consensus_engine(
-                chain_spec.clone(),
-                VecDeque::from([
-                    Ok(ExecOutput { checkpoint: StageCheckpoint::new(1) }),
-                    Ok(ExecOutput { checkpoint: StageCheckpoint::new(1) }),
-                ]),
-                Vec::default(),
-                Some(1),
-            );
+
+            let (mut consensus_engine, env) = TestConsensusEngineBuilder::new(chain_spec.clone())
+                .with_pipeline_exec_outputs(VecDeque::from([
+                    Ok(ExecOutput { checkpoint: StageCheckpoint::new(0) }),
+                    Ok(ExecOutput { checkpoint: StageCheckpoint::new(0) }),
+                ]))
+                .disable_blockchain_tree_sync()
+                .with_max_block(1)
+                .build();
             // Reset sync engine max_block, so we have only pipeline's one set.
             consensus_engine.sync.set_max_block(None);
-=======
-
-            let (consensus_engine, env) = TestConsensusEngineBuilder::new(chain_spec.clone())
-                .with_pipeline_exec_outputs(VecDeque::from([
-                    Ok(ExecOutput { checkpoint: StageCheckpoint::new(0), done: true }),
-                    Ok(ExecOutput { checkpoint: StageCheckpoint::new(0), done: true }),
-                ]))
-                .disable_blockchain_tree_sync()
-                .build();
->>>>>>> 35b005ea
 
             let genesis = random_block(0, None, None, Some(0));
             let block1 = random_block(1, Some(genesis.hash), None, Some(0));
@@ -2009,23 +1889,13 @@
                     .paris_activated()
                     .build(),
             );
-<<<<<<< HEAD
-            let (consensus_engine, env) = setup_consensus_engine(
-                chain_spec.clone(),
-                VecDeque::from([Ok(ExecOutput { checkpoint: StageCheckpoint::new(0) })]),
-                Vec::default(),
-                None,
-            );
-=======
 
             let (consensus_engine, env) = TestConsensusEngineBuilder::new(chain_spec.clone())
                 .with_pipeline_exec_outputs(VecDeque::from([Ok(ExecOutput {
                     checkpoint: StageCheckpoint::new(0),
-                    done: true,
                 })]))
                 .disable_blockchain_tree_sync()
                 .build();
->>>>>>> 35b005ea
 
             let genesis = random_block(0, None, None, Some(0));
             let block1 = random_block(1, Some(genesis.hash), None, Some(0));
@@ -2055,25 +1925,13 @@
                     .paris_at_ttd(U256::from(3))
                     .build(),
             );
-<<<<<<< HEAD
-            let (consensus_engine, env) = setup_consensus_engine(
-                chain_spec.clone(),
-                VecDeque::from([
+
+            let (consensus_engine, env) = TestConsensusEngineBuilder::new(chain_spec.clone())
+                .with_pipeline_exec_outputs(VecDeque::from([
                     Ok(ExecOutput { checkpoint: StageCheckpoint::new(0) }),
                     Ok(ExecOutput { checkpoint: StageCheckpoint::new(0) }),
-                ]),
-                Vec::default(),
-                None,
-            );
-=======
-
-            let (consensus_engine, env) = TestConsensusEngineBuilder::new(chain_spec.clone())
-                .with_pipeline_exec_outputs(VecDeque::from([
-                    Ok(ExecOutput { checkpoint: StageCheckpoint::new(0), done: true }),
-                    Ok(ExecOutput { checkpoint: StageCheckpoint::new(0), done: true }),
                 ]))
                 .build();
->>>>>>> 35b005ea
 
             let genesis = random_block(0, None, None, Some(0));
             let mut block1 = random_block(1, Some(genesis.hash), None, Some(0));
@@ -2119,25 +1977,13 @@
                     .london_activated()
                     .build(),
             );
-<<<<<<< HEAD
-            let (consensus_engine, env) = setup_consensus_engine(
-                chain_spec.clone(),
-                VecDeque::from([
+
+            let (consensus_engine, env) = TestConsensusEngineBuilder::new(chain_spec.clone())
+                .with_pipeline_exec_outputs(VecDeque::from([
                     Ok(ExecOutput { checkpoint: StageCheckpoint::new(0) }),
                     Ok(ExecOutput { checkpoint: StageCheckpoint::new(0) }),
-                ]),
-                Vec::default(),
-                None,
-            );
-=======
-
-            let (consensus_engine, env) = TestConsensusEngineBuilder::new(chain_spec.clone())
-                .with_pipeline_exec_outputs(VecDeque::from([
-                    Ok(ExecOutput { checkpoint: StageCheckpoint::new(0), done: true }),
-                    Ok(ExecOutput { checkpoint: StageCheckpoint::new(0), done: true }),
                 ]))
                 .build();
->>>>>>> 35b005ea
 
             let genesis = random_block(0, None, None, Some(0));
             let block1 = random_block(1, Some(genesis.hash), None, Some(0));
@@ -2177,22 +2023,12 @@
                     .paris_activated()
                     .build(),
             );
-<<<<<<< HEAD
-            let (consensus_engine, env) = setup_consensus_engine(
-                chain_spec.clone(),
-                VecDeque::from([Ok(ExecOutput { checkpoint: StageCheckpoint::new(0) })]),
-                Vec::default(),
-                None,
-            );
-=======
 
             let (consensus_engine, env) = TestConsensusEngineBuilder::new(chain_spec.clone())
                 .with_pipeline_exec_outputs(VecDeque::from([Ok(ExecOutput {
                     checkpoint: StageCheckpoint::new(0),
-                    done: true,
                 })]))
                 .build();
->>>>>>> 35b005ea
 
             let mut engine_rx = spawn_consensus_engine(consensus_engine);
 
@@ -2218,22 +2054,12 @@
                     .paris_activated()
                     .build(),
             );
-<<<<<<< HEAD
-            let (consensus_engine, env) = setup_consensus_engine(
-                chain_spec.clone(),
-                VecDeque::from([Ok(ExecOutput { checkpoint: StageCheckpoint::new(0) })]),
-                Vec::default(),
-                None,
-            );
-=======
 
             let (consensus_engine, env) = TestConsensusEngineBuilder::new(chain_spec.clone())
                 .with_pipeline_exec_outputs(VecDeque::from([Ok(ExecOutput {
                     checkpoint: StageCheckpoint::new(0),
-                    done: true,
                 })]))
                 .build();
->>>>>>> 35b005ea
 
             let genesis = random_block(0, None, None, Some(0));
             let block1 = random_block(1, Some(genesis.hash), None, Some(0));
@@ -2276,22 +2102,12 @@
                     .paris_activated()
                     .build(),
             );
-<<<<<<< HEAD
-            let (consensus_engine, env) = setup_consensus_engine(
-                chain_spec.clone(),
-                VecDeque::from([Ok(ExecOutput { checkpoint: StageCheckpoint::new(0) })]),
-                Vec::default(),
-                None,
-            );
-=======
 
             let (consensus_engine, env) = TestConsensusEngineBuilder::new(chain_spec.clone())
                 .with_pipeline_exec_outputs(VecDeque::from([Ok(ExecOutput {
                     checkpoint: StageCheckpoint::new(0),
-                    done: true,
                 })]))
                 .build();
->>>>>>> 35b005ea
 
             let genesis = random_block(0, None, None, Some(0));
 
@@ -2341,23 +2157,13 @@
                     .london_activated()
                     .build(),
             );
-<<<<<<< HEAD
-            let (consensus_engine, env) = setup_consensus_engine(
-                chain_spec.clone(),
-                VecDeque::from([Ok(ExecOutput { checkpoint: StageCheckpoint::new(0) })]),
-                Vec::from([exec_result2]),
-                None,
-            );
-=======
 
             let (consensus_engine, env) = TestConsensusEngineBuilder::new(chain_spec.clone())
                 .with_pipeline_exec_outputs(VecDeque::from([Ok(ExecOutput {
                     checkpoint: StageCheckpoint::new(0),
-                    done: true,
                 })]))
                 .with_executor_results(Vec::from([exec_result2]))
                 .build();
->>>>>>> 35b005ea
 
             insert_blocks(
                 env.db.as_ref(),
